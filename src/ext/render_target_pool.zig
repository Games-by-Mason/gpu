//! See `RenderTargetPool`.

const std = @import("std");
const gpu = @import("../root.zig");

const log = std.log.scoped(.gpu);

const Allocator = std.mem.Allocator;
const Gx = gpu.Gx;
const ImageKind = gpu.ImageKind;
const Image = gpu.Image;
const DebugName = gpu.DebugName;
const ImageBumpAllocator = gpu.ext.ImageBumpAllocator;

/// A pool for managing render targets.
///
/// A render target is just an image. However, the size of a render target typically depends on the
/// surface size, which on PC typically depends on the window size. This may be a direct
/// relationship (e.g. a full resolution color buffer), or an indirect one (e.g. a quarter
/// resolution blur buffer, or a game rendered at half resolution.)
///
/// In practice this becomes difficult to manage: on PC the window size can change at runtime, which
/// necessitates destroying and recreating all render targets to resize them.
///
/// This abstraction allows specifying render target images according to a virtual coordinate
/// system, returns persistent handles to the created images through a layer of indirection, and
/// then manages recreating of the render targets for you.
///
/// For example, you may set up the pool to have a virtual extent of 1920x1080 and a physical extent
<<<<<<< HEAD
/// of 1920x1080. Under this, a 960x540 image will be half window sized. However, if the physical
/// extent later changes to 3840x2160, the image will double in size to stay at half of the physical
/// extent.
=======
/// of 1920x1080. Under this setup, a 1920x1080 is surface sized, a 960x540 image is half surface
/// sized. Virtual coordinates were chosen over floats ranging from 0 to 1 as this avoids needing to
/// create entirely new option structs for image creation.
>>>>>>> 309aea82
pub fn RenderTargetPool(kind: ImageKind) type {
    return struct {
        const Pool = @This();

        /// A persistent render target handle. Store this frame to frame instead of storing the
        /// actual images which are transient.
        pub const Handle = enum(u32) {
            _,

            /// Internal helper for initializing a render target.
            fn init(self: @This(), pool: *Pool, gx: *Gx) void {
                // Initialize the image
                var info: ImageBumpAllocator(kind).AllocOptions = pool.info.items[@intFromEnum(self)];
                const scaled = self.extent(pool);
                info.image.extent.width = scaled.width;
                info.image.extent.height = scaled.height;
                pool.images.items[@intFromEnum(self)] = pool.allocator.alloc(gx, info);
            }

            /// Returns the 2D extent of this handle.
            pub fn extent(self: @This(), pool: *const Pool) gpu.Extent2D {
                const info: ImageBumpAllocator(kind).AllocOptions = pool.info.items[@intFromEnum(self)];
                const x_scale: f32 = @as(f32, @floatFromInt(pool.physical_extent.width)) / @as(f32, @floatFromInt(pool.virtual_extent.width));
                const y_scale: f32 = @as(f32, @floatFromInt(pool.physical_extent.height)) / @as(f32, @floatFromInt(pool.virtual_extent.height));
                return .{
                    .width = @intFromFloat(x_scale * @as(f32, @floatFromInt(info.image.extent.width))),
                    .height = @intFromFloat(y_scale * @as(f32, @floatFromInt(info.image.extent.height))),
                };
            }

            /// Returns the current image for this handle. Owned by the pool and shouldn't be freed.
            /// Will be invalidated on `recreate`, store the handle instead if this is an issue.
            /// you shouldn't store or free it.
            pub fn image(self: @This(), pool: *const Pool) gpu.Image(kind) {
                return pool.images.items[@intFromEnum(self)];
            }
        };

        name: [:0]const u8,
        physical_extent: gpu.Extent2D,
        virtual_extent: gpu.Extent2D,
        info: std.ArrayListUnmanaged(ImageBumpAllocator(kind).AllocOptions),
        images: std.ArrayListUnmanaged(gpu.Image(kind)),
        allocator: ImageBumpAllocator(kind),
        desc_sets: [gpu.global_options.max_frames_in_flight]gpu.DescSet,
        storage_binding: ?u32,
        sampled_binding: ?u32,

        /// Options for `init`.
        pub const Options = struct {
            virtual_extent: gpu.Extent2D,
            physical_extent: gpu.Extent2D,
            capacity: u8,
            allocator: ImageBumpAllocator(kind).Options,
            desc_sets: [gpu.global_options.max_frames_in_flight]gpu.DescSet,
            storage_binding: ?u32,
            sampled_binding: ?u32,
        };

        /// Initialize a render target pool.
        pub fn init(gpa: Allocator, gx: *Gx, options: Options) Allocator.Error!@This() {
            var allocator: ImageBumpAllocator(kind) = try .init(gpa, gx, options.allocator);
            errdefer allocator.deinit(gpa, gx);

            log.debug("Initializing render target pool '{s}' with physical extent {}x{}", .{
                options.allocator.name,
                options.physical_extent.width,
                options.physical_extent.height,
            });

            var images: std.ArrayListUnmanaged(Image(kind)) = try .initCapacity(
                gpa,
                options.capacity,
            );
            errdefer images.deinit(gpa);

            const info: std.ArrayListUnmanaged(ImageBumpAllocator(kind).AllocOptions) = try .initCapacity(
                gpa,
                options.capacity,
            );
            errdefer info.deinit(gpa);

            return .{
                .name = options.allocator.name,
                .physical_extent = options.physical_extent,
                .virtual_extent = options.virtual_extent,
                .images = images,
                .info = info,
                .allocator = allocator,
                .desc_sets = options.desc_sets,
                .storage_binding = options.storage_binding,
                .sampled_binding = options.sampled_binding,
            };
        }

        /// Destroy the render target pool and all owned images.
        pub fn deinit(self: *@This(), gpa: Allocator, gx: *Gx) void {
            for (self.images.items) |image| {
                image.deinit(gx);
            }
            self.images.deinit(gpa);
            self.allocator.deinit(gpa, gx);
            self.* = undefined;
        }

        /// Allocates a render target. The width and height are automatically scaled according to
        /// the current virtual extent divided by the current physical extent.
        pub fn alloc(
            self: *@This(),
            gx: *Gx,
            options: ImageBumpAllocator(kind).AllocOptions,
        ) Handle {
            if (self.images.items.len == self.images.capacity) @panic("OOB");
            const handle: Handle = @enumFromInt(self.images.items.len);
            self.info.appendAssumeCapacity(options);
            _ = self.images.addOneAssumeCapacity();
            handle.init(self, gx);
            return handle;
        }

        /// Updates the physical extent, recreating all render targets if needed. You must ensure
        /// that the render targets are not in use before calling this, the recommended approach is
        /// to use `waitIdle` since recreating render targets may take a moment anyway.
        ///
        /// See also `suboptimal`.
        pub fn recreate(
            self: *@This(),
            gx: *Gx,
            physical_extent: gpu.Extent2D,
        ) void {
            log.info("Recreating render target pool '{s}' with physical extent {}x{}", .{
                self.name,
                physical_extent.width,
                physical_extent.height,
            });

            // Update the physical extent
            self.physical_extent = physical_extent;

            // Destroy the existing render targets
            for (self.images.items) |image| {
                image.deinit(gx);
            }
            self.allocator.reset(gx);

            // Recreate the render targets
            for (0..self.images.items.len) |i| {
                const handle: Handle = @enumFromInt(i);
                handle.init(self, gx);
            }
        }

        /// Returns true if you should recreate the render targets for the best resizing experience.
        /// This is not required for correctness, it is a convenient way to balance keeping the
        /// render targets sized relative to the surface with maintaining a smooth resize
        /// experience. Recommended usage is to call at the end of your frame after presentation
        /// since this minimizes the latency introduced when recreate is necessary.
        pub fn suboptimal(
            self: *@This(),
            /// This should be a timer that's reset every time the surface is resized.
            resize_timer: *std.time.Timer,
            surface_extent: gpu.Extent2D,
        ) bool {
            // Early out if the extent hasn't changed.
            if (self.physical_extent.eql(surface_extent)) return false;

            // Early out if the extent is 0 sized.
            if (surface_extent.width == 0 or surface_extent.height == 0) return false;

            // Early out if the window was recently resized since we may be still be in an active
            // resize and should let it complete, unless the new size is dramatically larger than
            // the current one. We use a dedicated timer here rather than allow relying on the in
            // game delta time, since on some platforms (e.g. Windows) the OS takes over control
            // flow during resizes, which is likely to pause the in game delta time.
            const scale = @max(
                surface_extent.width / self.physical_extent.width,
                surface_extent.height / self.physical_extent.height,
            );
            const needs_recreate = scale > 8 or resize_timer.read() > 100000000;
            if (!needs_recreate) return false;

            // The render target pool should be recreated. We don't do the actual recreate here
            // since we need to wait for the GPU to idle first, and there may be multiple render
            // target pools (e.g. one for depth) so we don't want to do the wait internally and end
            // up with a redundant wait.
            return true;
        }
    };
}<|MERGE_RESOLUTION|>--- conflicted
+++ resolved
@@ -27,15 +27,9 @@
 /// then manages recreating of the render targets for you.
 ///
 /// For example, you may set up the pool to have a virtual extent of 1920x1080 and a physical extent
-<<<<<<< HEAD
-/// of 1920x1080. Under this, a 960x540 image will be half window sized. However, if the physical
-/// extent later changes to 3840x2160, the image will double in size to stay at half of the physical
-/// extent.
-=======
 /// of 1920x1080. Under this setup, a 1920x1080 is surface sized, a 960x540 image is half surface
 /// sized. Virtual coordinates were chosen over floats ranging from 0 to 1 as this avoids needing to
 /// create entirely new option structs for image creation.
->>>>>>> 309aea82
 pub fn RenderTargetPool(kind: ImageKind) type {
     return struct {
         const Pool = @This();
